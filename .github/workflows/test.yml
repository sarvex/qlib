name: Test

on:
  push:
    branches: [ main ]
  pull_request:
    branches: [ main ]

jobs:
  build:

    runs-on: ${{ matrix.os }}
    strategy:
      matrix:
        os: [windows-latest, ubuntu-16.04, ubuntu-18.04, ubuntu-20.04]
        python-version: [3.6, 3.7, 3.8]

    steps:
    - uses: actions/checkout@v2

    - name: Set up Python ${{ matrix.python-version }}
      uses: actions/setup-python@v2
      with:
        python-version: ${{ matrix.python-version }}

    - name: Lint with Black
      run: |
        if [ "$RUNNER_OS" == "Windows" ]; then
          python.exe -m pip install pip --upgrade
          python.exe -m pip install wheel --upgrade
          python.exe -m pip install black
          python.exe -m black qlib -l 120 --check --diff
        else
          python -m pip install pip --upgrade
          python -m pip install wheel --upgrade
          python -m pip install black
          python -m black qlib -l 120 --check --diff
        fi
      shell: bash

<<<<<<< HEAD
    # Test Qlib installed with pip
    # - name: Install Qlib with pip
    #   run: |
    #     if [ "$RUNNER_OS" == "Windows" ]; then
    #       $CONDA\\python.exe -m pip install numpy==1.19.5
    #       $CONDA\\python.exe -m pip install pyqlib --ignore-installed ruamel.yaml numpy --user
    #     else
    #       sudo $CONDA/bin/python -m pip install numpy==1.19.5
    #       sudo $CONDA/bin/python -m pip install pyqlib --ignore-installed ruamel.yaml numpy
    #     fi
    #   shell: bash

    # - name: Test data downloads
    #   run: |
    #     if [ "$RUNNER_OS" == "Windows" ]; then
    #       $CONDA\\python.exe scripts/get_data.py qlib_data --target_dir ~/.qlib/qlib_data/cn_data --interval 1d --region cn
    #     else
    #       $CONDA/bin/python scripts/get_data.py qlib_data --target_dir ~/.qlib/qlib_data/cn_data --interval 1d --region cn
    #     fi
    #   shell: bash

    # - name: Test workflow by config (install from pip)
    #   run: |
    #     if [ "$RUNNER_OS" == "Windows" ]; then
    #       $CONDA\\python.exe qlib\\workflow\\cli.py examples\\benchmarks\\LightGBM\\workflow_config_lightgbm_Alpha158.yaml 
    #       $CONDA\\python.exe -m pip uninstall -y pyqlib
    #     else
    #       $CONDA/bin/python qlib/workflow/cli.py examples/benchmarks/LightGBM/workflow_config_lightgbm_Alpha158.yaml 
    #       sudo $CONDA/bin/python -m pip uninstall -y pyqlib
    #     fi
    #   shell: bash
      
    # Test Qlib installed from source
=======
    - name: Install Qlib with pip
      run: |
        if [ "$RUNNER_OS" == "Windows" ]; then
          python.exe -m pip install numpy==1.19.5
          python.exe -m pip install pyqlib --ignore-installed ruamel.yaml numpy --user
        else
          python -m pip install numpy==1.19.5
          python -m pip install pyqlib --ignore-installed ruamel.yaml numpy
        fi
      shell: bash

    - name: Test data downloads
      run: |
        if [ "$RUNNER_OS" == "Windows" ]; then
          python.exe scripts/get_data.py qlib_data --target_dir ~/.qlib/qlib_data/cn_data --interval 1d --region cn
        else
          python scripts/get_data.py qlib_data --target_dir ~/.qlib/qlib_data/cn_data --interval 1d --region cn
        fi
      shell: bash

    - name: Test workflow by config (install from pip)
      run: |
        if [ "$RUNNER_OS" == "Windows" ]; then
          python.exe qlib\\workflow\\cli.py examples\\benchmarks\\LightGBM\\workflow_config_lightgbm_Alpha158.yaml
          python.exe -m pip uninstall -y pyqlib
        else
          python qlib/workflow/cli.py examples/benchmarks/LightGBM/workflow_config_lightgbm_Alpha158.yaml
          python -m pip uninstall -y pyqlib
        fi
      shell: bash

     # Test Qlib installed from source
>>>>>>> 0fc52333
    - name: Install Qlib from source
      run: |
        if [ "$RUNNER_OS" == "Windows" ]; then
          python.exe -m pip install --upgrade cython
          python.exe -m pip install numpy jupyter jupyter_contrib_nbextensions
          python.exe -m pip install -U scipy scikit-learn # installing without this line will cause errors on GitHub Actions, while instsalling locally won't
          python.exe setup.py install
        else
          python -m pip install --upgrade cython
          python -m pip install numpy jupyter jupyter_contrib_nbextensions
          python -m pip install -U scipy scikit-learn # installing without this line will cause errors on GitHub Actions, while instsalling locally won't
          python setup.py install
        fi
      shell: bash

    - name: Test data downloads
      run: |
        if [ "$RUNNER_OS" == "Windows" ]; then
          $CONDA\\python.exe scripts/get_data.py qlib_data --target_dir ~/.qlib/qlib_data/cn_data --interval 1d --region cn
        else
          $CONDA/bin/python scripts/get_data.py qlib_data --target_dir ~/.qlib/qlib_data/cn_data --interval 1d --region cn
        fi
      shell: bash

    - name: Install test dependencies
      run: |
        if [ "$RUNNER_OS" == "Windows" ]; then
          python.exe -m pip install --upgrade pip
          python.exe -m pip install black pytest
        else
          python -m pip install --upgrade pip
          python -m pip install black pytest
        fi
      shell: bash

    - name: Unit tests with Pytest
      run: |
        cd tests
        if [ "$RUNNER_OS" == "Windows" ]; then
          python.exe -m pytest . --durations=0
        else
          python -m pytest . --durations=0
        fi
      shell: bash

    - name: Test workflow by config (install from source)
      run: |
        if [ "$RUNNER_OS" == "Windows" ]; then
          python.exe qlib\\workflow\\cli.py examples\\benchmarks\\LightGBM\\workflow_config_lightgbm_Alpha158.yaml
        else
          python qlib/workflow/cli.py examples/benchmarks/LightGBM/workflow_config_lightgbm_Alpha158.yaml
        fi
      shell: bash<|MERGE_RESOLUTION|>--- conflicted
+++ resolved
@@ -38,41 +38,6 @@
         fi
       shell: bash
 
-<<<<<<< HEAD
-    # Test Qlib installed with pip
-    # - name: Install Qlib with pip
-    #   run: |
-    #     if [ "$RUNNER_OS" == "Windows" ]; then
-    #       $CONDA\\python.exe -m pip install numpy==1.19.5
-    #       $CONDA\\python.exe -m pip install pyqlib --ignore-installed ruamel.yaml numpy --user
-    #     else
-    #       sudo $CONDA/bin/python -m pip install numpy==1.19.5
-    #       sudo $CONDA/bin/python -m pip install pyqlib --ignore-installed ruamel.yaml numpy
-    #     fi
-    #   shell: bash
-
-    # - name: Test data downloads
-    #   run: |
-    #     if [ "$RUNNER_OS" == "Windows" ]; then
-    #       $CONDA\\python.exe scripts/get_data.py qlib_data --target_dir ~/.qlib/qlib_data/cn_data --interval 1d --region cn
-    #     else
-    #       $CONDA/bin/python scripts/get_data.py qlib_data --target_dir ~/.qlib/qlib_data/cn_data --interval 1d --region cn
-    #     fi
-    #   shell: bash
-
-    # - name: Test workflow by config (install from pip)
-    #   run: |
-    #     if [ "$RUNNER_OS" == "Windows" ]; then
-    #       $CONDA\\python.exe qlib\\workflow\\cli.py examples\\benchmarks\\LightGBM\\workflow_config_lightgbm_Alpha158.yaml 
-    #       $CONDA\\python.exe -m pip uninstall -y pyqlib
-    #     else
-    #       $CONDA/bin/python qlib/workflow/cli.py examples/benchmarks/LightGBM/workflow_config_lightgbm_Alpha158.yaml 
-    #       sudo $CONDA/bin/python -m pip uninstall -y pyqlib
-    #     fi
-    #   shell: bash
-      
-    # Test Qlib installed from source
-=======
     - name: Install Qlib with pip
       run: |
         if [ "$RUNNER_OS" == "Windows" ]; then
@@ -105,7 +70,6 @@
       shell: bash
 
      # Test Qlib installed from source
->>>>>>> 0fc52333
     - name: Install Qlib from source
       run: |
         if [ "$RUNNER_OS" == "Windows" ]; then
