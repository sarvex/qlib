from pathlib import Path
import warnings
import numpy as np
import pandas as pd
from typing import IO, List, Tuple, Union
from qlib.data.dataset.utils import convert_index_format

from qlib.utils import lazy_sort_index

from ...utils.resam import resam_ts_data, ts_data_last
from ...data.data import D
from ...strategy.base import BaseStrategy
from ...backtest.order import BaseTradeDecision, Order, TradeDecisionWO, TradeRange
from ...backtest.exchange import Exchange, OrderHelper
from ...backtest.utils import CommonInfrastructure, LevelInfrastructure
from qlib.utils.file import get_io_object
from qlib.backtest.utils import get_start_end_idx


class TWAPStrategy(BaseStrategy):
    """TWAP Strategy for trading"""

    def __init__(
        self,
        outer_trade_decision: BaseTradeDecision = None,
        trade_exchange: Exchange = None,
        level_infra: LevelInfrastructure = None,
        common_infra: CommonInfrastructure = None,
    ):
        """
        Parameters
        ----------
        outer_trade_decision : BaseTradeDecision
            the trade decision of outer strategy which this startegy relies
        trade_exchange : Exchange
            exchange that provides market info, used to deal order and generate report
            - If `trade_exchange` is None, self.trade_exchange will be set with common_infra
            - It allowes different trade_exchanges is used in different executions.
            - For example:
                - In daily execution, both daily exchange and minutely are usable, but the daily exchange is recommended because it run faster.
                - In minutely execution, the daily exchange is not usable, only the minutely exchange is recommended.

        """
        super(TWAPStrategy, self).__init__(
            outer_trade_decision=outer_trade_decision, level_infra=level_infra, common_infra=common_infra
        )

        if trade_exchange is not None:
            self.trade_exchange = trade_exchange

    def reset_common_infra(self, common_infra):
        """
        Parameters
        ----------
        common_infra : CommonInfrastructure, optional
            common infrastructure for backtesting, by default None
            - It should include `trade_account`, used to get position
            - It should include `trade_exchange`, used to provide market info
        """
        super(TWAPStrategy, self).reset_common_infra(common_infra)

        if common_infra.has("trade_exchange"):
            self.trade_exchange = common_infra.get("trade_exchange")

    def reset(self, outer_trade_decision: BaseTradeDecision = None, **kwargs):
        """
        Parameters
        ----------
        outer_trade_decision : BaseTradeDecision, optional
        """

        super(TWAPStrategy, self).reset(outer_trade_decision=outer_trade_decision, **kwargs)
        if outer_trade_decision is not None:
            self.trade_amount = {}
            for order in outer_trade_decision.get_decision():
                self.trade_amount[order.stock_id] = order.amount

    def generate_trade_decision(self, execute_result=None):
        # strategy is not available. Give an empty decision
        if len(self.outer_trade_decision.get_decision()) == 0:
            return TradeDecisionWO(order_list=[], strategy=self)

        # get the number of trading step finished, trade_step can be [0, 1, 2, ..., trade_len - 1]
        trade_step = self.trade_calendar.get_trade_step()
        # get the total count of trading step
        start_idx, end_idx = get_start_end_idx(self.trade_calendar, self.outer_trade_decision)
        trade_len = end_idx - start_idx + 1

        if trade_step < start_idx or trade_step > end_idx:
            # It is not time to start trading or trading has ended.
            return TradeDecisionWO(order_list=[], strategy=self)

        rel_trade_step = trade_step - start_idx  # trade_step relative to start_idx

        # update the order amount
        if execute_result is not None:
            for order, _, _, _ in execute_result:
                self.trade_amount[order.stock_id] -= order.deal_amount

        trade_start_time, trade_end_time = self.trade_calendar.get_step_time(trade_step)
        order_list = []
        for order in self.outer_trade_decision.get_decision():
            # if not tradable, continue
            if not self.trade_exchange.is_stock_tradable(
                stock_id=order.stock_id, start_time=trade_start_time, end_time=trade_end_time
            ):
                continue
            _amount_trade_unit = self.trade_exchange.get_amount_of_trade_unit(order.factor)
            _order_amount = None
            # considering trade unit
            if _amount_trade_unit is None:
                # divide the order into equal parts, and trade one part
                _order_amount = self.trade_amount[order.stock_id] / (trade_len - rel_trade_step)
            # without considering trade unit
            else:
                # divide the order into equal parts, and trade one part
                # calculate the total count of trade units to trade
                trade_unit_cnt = int(self.trade_amount[order.stock_id] // _amount_trade_unit)
                # calculate the amount of one part, ceil the amount
                # floor((trade_unit_cnt + trade_len - rel_trade_step) / (trade_len - rel_trade_step + 1)) == ceil(trade_unit_cnt / (trade_len - rel_trade_step + 1))
                _order_amount = (
                    (trade_unit_cnt + trade_len - rel_trade_step - 1)
                    // (trade_len - rel_trade_step)
                    * _amount_trade_unit
                )

            if order.direction == order.SELL:
                # sell all amount at last
                if self.trade_amount[order.stock_id] > 1e-5 and (
                    _order_amount < 1e-5 or rel_trade_step == trade_len - 1
                ):
                    _order_amount = self.trade_amount[order.stock_id]

            _order_amount = min(_order_amount, self.trade_amount[order.stock_id])

            if _order_amount > 1e-5:

                _order = Order(
                    stock_id=order.stock_id,
                    amount=_order_amount,
                    start_time=trade_start_time,
                    end_time=trade_end_time,
                    direction=order.direction,  # 1 for buy
                    factor=order.factor,
                )
                order_list.append(_order)
        return TradeDecisionWO(order_list=order_list, strategy=self)


class SBBStrategyBase(BaseStrategy):
    """
    (S)elect the (B)etter one among every two adjacent trading (B)ars to sell or buy.
    """

    TREND_MID = 0
    TREND_SHORT = 1
    TREND_LONG = 2

    # TODO:
    # 1. Supporting leverage the get_range_limit result from the decision
    # 2. Supporting alter_outer_trade_decision
    # 3. Supporting checking the availability of trade decision

    def __init__(
        self,
        outer_trade_decision: BaseTradeDecision = None,
        trade_exchange: Exchange = None,
        level_infra: LevelInfrastructure = None,
        common_infra: CommonInfrastructure = None,
    ):
        """
        Parameters
        ----------
        outer_trade_decision : BaseTradeDecision
            the trade decision of outer strategy which this startegy relies
        trade_exchange : Exchange
            exchange that provides market info, used to deal order and generate report
            - If `trade_exchange` is None, self.trade_exchange will be set with common_infra
            - It allowes different trade_exchanges is used in different executions.
            - For example:
                - In daily execution, both daily exchange and minutely are usable, but the daily exchange is recommended because it run faster.
                - In minutely execution, the daily exchange is not usable, only the minutely exchange is recommended.
        """
        super(SBBStrategyBase, self).__init__(
            outer_trade_decision=outer_trade_decision, level_infra=level_infra, common_infra=common_infra
        )

        if trade_exchange is not None:
            self.trade_exchange = trade_exchange

    def reset_common_infra(self, common_infra):
        """
        Parameters
        ----------
        common_infra : dict, optional
            common infrastructure for backtesting, by default None
            - It should include `trade_account`, used to get position
            - It should include `trade_exchange`, used to provide market info
        """
        super(SBBStrategyBase, self).reset_common_infra(common_infra)
        if common_infra.has("trade_exchange"):
            self.trade_exchange = common_infra.get("trade_exchange")

    def reset(self, outer_trade_decision: BaseTradeDecision = None, **kwargs):
        """
        Parameters
        ----------
        outer_trade_decision : BaseTradeDecision, optional
        """
        super(SBBStrategyBase, self).reset(outer_trade_decision=outer_trade_decision, **kwargs)
        if outer_trade_decision is not None:
            self.trade_trend = {}
            self.trade_amount = {}
            # init the trade amount of order and  predicted trade trend
            for order in outer_trade_decision.get_decision():
                self.trade_trend[order.stock_id] = self.TREND_MID
                self.trade_amount[order.stock_id] = order.amount

    def _pred_price_trend(self, stock_id, pred_start_time=None, pred_end_time=None):
        raise NotImplementedError("pred_price_trend method is not implemented!")

    def generate_trade_decision(self, execute_result=None):
        # get the number of trading step finished, trade_step can be [0, 1, 2, ..., trade_len - 1]
        trade_step = self.trade_calendar.get_trade_step()
        # get the total count of trading step
        trade_len = self.trade_calendar.get_trade_len()

        # update the order amount
        if execute_result is not None:
            for order, _, _, _ in execute_result:
                self.trade_amount[order.stock_id] -= order.deal_amount

        trade_start_time, trade_end_time = self.trade_calendar.get_step_time(trade_step)
        pred_start_time, pred_end_time = self.trade_calendar.get_step_time(trade_step, shift=1)
        order_list = []
        # for each order in in self.outer_trade_decision
        for order in self.outer_trade_decision.get_decision():
            # get the price trend
            if trade_step % 2 == 0:
                # in the first of two adjacent bars, predict the price trend
                _pred_trend = self._pred_price_trend(order.stock_id, pred_start_time, pred_end_time)
            else:
                # in the second of two adjacent bars, use the trend predicted in the first one
                _pred_trend = self.trade_trend[order.stock_id]
            # if not tradable, continue
            if not self.trade_exchange.is_stock_tradable(
                stock_id=order.stock_id, start_time=trade_start_time, end_time=trade_end_time
            ):
                if trade_step % 2 == 0:
                    self.trade_trend[order.stock_id] = _pred_trend
                continue
            # get amount of one trade unit
            _amount_trade_unit = self.trade_exchange.get_amount_of_trade_unit(order.factor)
            if _pred_trend == self.TREND_MID:
                _order_amount = None
                # considering trade unit
                if _amount_trade_unit is None:
                    # divide the order into equal parts, and trade one part
                    _order_amount = self.trade_amount[order.stock_id] / (trade_len - trade_step)
                # without considering trade unit
                else:
                    # divide the order into equal parts, and trade one part
                    # calculate the total count of trade units to trade
                    trade_unit_cnt = int(self.trade_amount[order.stock_id] // _amount_trade_unit)
                    # calculate the amount of one part, ceil the amount
                    # floor((trade_unit_cnt + trade_len - trade_step - 1) / (trade_len - trade_step)) == ceil(trade_unit_cnt / (trade_len - trade_step))
                    _order_amount = (
                        (trade_unit_cnt + trade_len - trade_step - 1) // (trade_len - trade_step) * _amount_trade_unit
                    )
                if order.direction == order.SELL:
                    # sell all amount at last
                    if self.trade_amount[order.stock_id] > 1e-5 and (
                        _order_amount < 1e-5 or trade_step == trade_len - 1
                    ):
                        _order_amount = self.trade_amount[order.stock_id]

                _order_amount = min(_order_amount, self.trade_amount[order.stock_id])

                if _order_amount > 1e-5:
                    _order = Order(
                        stock_id=order.stock_id,
                        amount=_order_amount,
                        start_time=trade_start_time,
                        end_time=trade_end_time,
                        direction=order.direction,
                        factor=order.factor,
                    )
                    order_list.append(_order)

            else:
                _order_amount = None
                # considering trade unit
                if _amount_trade_unit is None:
                    # N trade day left, divide the order into N + 1 parts, and trade 2 parts
                    _order_amount = 2 * self.trade_amount[order.stock_id] / (trade_len - trade_step + 1)
                # without considering trade unit
                else:
                    # cal how many trade unit
                    trade_unit_cnt = int(self.trade_amount[order.stock_id] // _amount_trade_unit)
                    # N trade day left, divide the order into N + 1 parts, and trade 2 parts
                    _order_amount = (
                        (trade_unit_cnt + trade_len - trade_step)
                        // (trade_len - trade_step + 1)
                        * 2
                        * _amount_trade_unit
                    )
                if order.direction == order.SELL:
                    # sell all amount at last
                    if self.trade_amount[order.stock_id] > 1e-5 and (
                        _order_amount < 1e-5 or trade_step == trade_len - 1
                    ):
                        _order_amount = self.trade_amount[order.stock_id]

                _order_amount = min(_order_amount, self.trade_amount[order.stock_id])

                if _order_amount > 1e-5:
                    if trade_step % 2 == 0:
                        # in the first one of two adjacent bars
                        # if look short on the price, sell the stock more
                        # if look long on the price, buy the stock more
                        if (
                            _pred_trend == self.TREND_SHORT
                            and order.direction == order.SELL
                            or _pred_trend == self.TREND_LONG
                            and order.direction == order.BUY
                        ):
                            _order = Order(
                                stock_id=order.stock_id,
                                amount=_order_amount,
                                start_time=trade_start_time,
                                end_time=trade_end_time,
                                direction=order.direction,  # 1 for buy
                                factor=order.factor,
                            )
                            order_list.append(_order)
                    else:
                        # in the second one of two adjacent bars
                        # if look short on the price, buy the stock more
                        # if look long on the price, sell the stock more
                        if (
                            _pred_trend == self.TREND_SHORT
                            and order.direction == order.BUY
                            or _pred_trend == self.TREND_LONG
                            and order.direction == order.SELL
                        ):
                            _order = Order(
                                stock_id=order.stock_id,
                                amount=_order_amount,
                                start_time=trade_start_time,
                                end_time=trade_end_time,
                                direction=order.direction,  # 1 for buy
                                factor=order.factor,
                            )
                            order_list.append(_order)

            if trade_step % 2 == 0:
                # in the first one of two adjacent bars, store the trend for the second one to use
                self.trade_trend[order.stock_id] = _pred_trend

        return TradeDecisionWO(order_list, self)


class SBBStrategyEMA(SBBStrategyBase):
    """
    (S)elect the (B)etter one among every two adjacent trading (B)ars to sell or buy with (EMA) signal.
    """

    # TODO:
    # 1. Supporting leverage the get_range_limit result from the decision
    # 2. Supporting alter_outer_trade_decision
    # 3. Supporting checking the availability of trade decision

    def __init__(
        self,
        outer_trade_decision: BaseTradeDecision = None,
        instruments: Union[List, str] = "csi300",
        freq: str = "day",
        trade_exchange: Exchange = None,
        level_infra: LevelInfrastructure = None,
        common_infra: CommonInfrastructure = None,
        **kwargs,
    ):
        """
        Parameters
        ----------
        instruments : Union[List, str], optional
            instruments of EMA signal, by default "csi300"
        freq : str, optional
            freq of EMA signal, by default "day"
            Note: `freq` may be different from `time_per_step`
        """
        if instruments is None:
            warnings.warn("`instruments` is not set, will load all stocks")
            self.instruments = "all"
        if isinstance(instruments, str):
            self.instruments = D.instruments(instruments)
        self.freq = freq
        super(SBBStrategyEMA, self).__init__(outer_trade_decision, trade_exchange, level_infra, common_infra, **kwargs)

    def _reset_signal(self):
        trade_len = self.trade_calendar.get_trade_len()
        fields = ["EMA($close, 10)-EMA($close, 20)"]
        signal_start_time, _ = self.trade_calendar.get_step_time(trade_step=0, shift=1)
        _, signal_end_time = self.trade_calendar.get_step_time(trade_step=trade_len - 1, shift=1)
        signal_df = D.features(
            self.instruments, fields, start_time=signal_start_time, end_time=signal_end_time, freq=self.freq
        )
        signal_df.columns = ["signal"]
        self.signal = {}

        if not signal_df.empty:
            for stock_id, stock_val in signal_df.groupby(level="instrument"):
                self.signal[stock_id] = stock_val["signal"].droplevel(level="instrument")

    def reset_level_infra(self, level_infra):
        """
        reset level-shared infra
        - After reset the trade calendar, the signal will be changed
        """
        if not hasattr(self, "level_infra"):
            self.level_infra = level_infra
        else:
            self.level_infra.update(level_infra)

        if level_infra.has("trade_calendar"):
            self.trade_calendar = level_infra.get("trade_calendar")
            self._reset_signal()

    def _pred_price_trend(self, stock_id, pred_start_time=None, pred_end_time=None):
        # if no signal, return mid trend
        if stock_id not in self.signal:
            return self.TREND_MID
        else:
            _sample_signal = resam_ts_data(
                self.signal[stock_id],
                pred_start_time,
                pred_end_time,
                method=ts_data_last,
            )
            # if EMA signal == 0 or None, return mid trend
            if _sample_signal is None or np.isnan(_sample_signal) or _sample_signal == 0:
                return self.TREND_MID
            # if EMA signal > 0, return long trend
            elif _sample_signal > 0:
                return self.TREND_LONG
            # if EMA signal < 0, return short trend
            else:
                return self.TREND_SHORT


class ACStrategy(BaseStrategy):
    # TODO:
    # 1. Supporting leverage the get_range_limit result from the decision
    # 2. Supporting alter_outer_trade_decision
    # 3. Supporting checking the availability of trade decision
    def __init__(
        self,
        lamb: float = 1e-6,
        eta: float = 2.5e-6,
        window_size: int = 20,
        outer_trade_decision: BaseTradeDecision = None,
        instruments: Union[List, str] = "csi300",
        freq: str = "day",
        trade_exchange: Exchange = None,
        level_infra: LevelInfrastructure = None,
        common_infra: CommonInfrastructure = None,
        **kwargs,
    ):
        """
        Parameters
        ----------
        instruments : Union[List, str], optional
            instruments of Volatility, by default "csi300"
        freq : str, optional
            freq of Volatility, by default "day"
            Note: `freq` may be different from `time_per_step`
        """
        self.lamb = lamb
        self.eta = eta
        self.window_size = window_size
        if instruments is None:
            warnings.warn("`instruments` is not set, will load all stocks")
            self.instruments = "all"
        if isinstance(instruments, str):
            self.instruments = D.instruments(instruments)
        self.freq = freq
        super(ACStrategy, self).__init__(outer_trade_decision, level_infra, common_infra, **kwargs)

        if trade_exchange is not None:
            self.trade_exchange = trade_exchange

    def _reset_signal(self):
        trade_len = self.trade_calendar.get_trade_len()
        fields = [
            f"Power(Sum(Power(Log($close/Ref($close, 1)), 2), {self.window_size})/{self.window_size - 1}-Power(Sum(Log($close/Ref($close, 1)), {self.window_size}), 2)/({self.window_size}*{self.window_size - 1}), 0.5)"
        ]
        signal_start_time, _ = self.trade_calendar.get_step_time(trade_step=0, shift=1)
        _, signal_end_time = self.trade_calendar.get_step_time(trade_step=trade_len - 1, shift=1)
        signal_df = D.features(
            self.instruments, fields, start_time=signal_start_time, end_time=signal_end_time, freq=self.freq
        )
        signal_df.columns = ["volatility"]
        self.signal = {}

        if not signal_df.empty:
            for stock_id, stock_val in signal_df.groupby(level="instrument"):
                self.signal[stock_id] = stock_val["volatility"].droplevel(level="instrument")

    def reset_common_infra(self, common_infra):
        """
        Parameters
        ----------
        common_infra : CommonInfrastructure, optional
            common infrastructure for backtesting, by default None
            - It should include `trade_account`, used to get position
            - It should include `trade_exchange`, used to provide market info
        """
        super(ACStrategy, self).reset_common_infra(common_infra)

        if common_infra.has("trade_exchange"):
            self.trade_exchange = common_infra.get("trade_exchange")

    def reset_level_infra(self, level_infra):
        """
        reset level-shared infra
        - After reset the trade calendar, the signal will be changed
        """
        if not hasattr(self, "level_infra"):
            self.level_infra = level_infra
        else:
            self.level_infra.update(level_infra)

        if level_infra.has("trade_calendar"):
            self.trade_calendar = level_infra.get("trade_calendar")
            self._reset_signal()

    def reset(self, outer_trade_decision: BaseTradeDecision = None, **kwargs):
        """
        Parameters
        ----------
        outer_trade_decision : BaseTradeDecision, optional
        """
        super(ACStrategy, self).reset(outer_trade_decision=outer_trade_decision, **kwargs)
        if outer_trade_decision is not None:
            self.trade_amount = {}
            # init the trade amount of order and  predicted trade trend
            for order in outer_trade_decision.get_decision():
                self.trade_amount[order.stock_id] = order.amount

    def generate_trade_decision(self, execute_result=None):
        # get the number of trading step finished, trade_step can be [0, 1, 2, ..., trade_len - 1]
        trade_step = self.trade_calendar.get_trade_step()
        # get the total count of trading step
        trade_len = self.trade_calendar.get_trade_len()

        # update the order amount
        if execute_result is not None:
            for order, _, _, _ in execute_result:
                self.trade_amount[order.stock_id] -= order.deal_amount

        trade_start_time, trade_end_time = self.trade_calendar.get_step_time(trade_step)
        pred_start_time, pred_end_time = self.trade_calendar.get_step_time(trade_step, shift=1)
        order_list = []
        for order in self.outer_trade_decision.get_decision():
            # if not tradable, continue
            if not self.trade_exchange.is_stock_tradable(
                stock_id=order.stock_id, start_time=trade_start_time, end_time=trade_end_time
            ):
                continue
            _order_amount = None
            # considering trade unit

            sig_sam = (
                resam_ts_data(self.signal[order.stock_id], pred_start_time, pred_end_time, method=ts_data_last)
                if order.stock_id in self.signal
                else None
            )

            if sig_sam is None or np.isnan(sig_sam):
                # no signal, TWAP
                _amount_trade_unit = self.trade_exchange.get_amount_of_trade_unit(order.factor)
                if _amount_trade_unit is None:
                    # divide the order into equal parts, and trade one part
                    _order_amount = self.trade_amount[order.stock_id] / (trade_len - trade_step)
                else:
                    # divide the order into equal parts, and trade one part
                    # calculate the total count of trade units to trade
                    trade_unit_cnt = int(self.trade_amount[order.stock_id] // _amount_trade_unit)
                    # calculate the amount of one part, ceil the amount
                    # floor((trade_unit_cnt + trade_len - trade_step - 1) / (trade_len - trade_step)) == ceil(trade_unit_cnt / (trade_len - trade_step))
                    _order_amount = (
                        (trade_unit_cnt + trade_len - trade_step - 1) // (trade_len - trade_step) * _amount_trade_unit
                    )
            else:
                # VA strategy
                kappa_tild = self.lamb / self.eta * sig_sam * sig_sam
                kappa = np.arccosh(kappa_tild / 2 + 1)
                amount_ratio = (
                    np.sinh(kappa * (trade_len - trade_step)) - np.sinh(kappa * (trade_len - trade_step - 1))
                ) / np.sinh(kappa * trade_len)
                _order_amount = order.amount * amount_ratio
                _order_amount = self.trade_exchange.round_amount_by_trade_unit(_order_amount, order.factor)

            if order.direction == order.SELL:
                # sell all amount at last
                if self.trade_amount[order.stock_id] > 1e-5 and (_order_amount < 1e-5 or trade_step == trade_len - 1):
                    _order_amount = self.trade_amount[order.stock_id]

            _order_amount = min(_order_amount, self.trade_amount[order.stock_id])

            if _order_amount > 1e-5:

                _order = Order(
                    stock_id=order.stock_id,
                    amount=_order_amount,
                    start_time=trade_start_time,
                    end_time=trade_end_time,
                    direction=order.direction,  # 1 for buy
                    factor=order.factor,
                )
                order_list.append(_order)
        return TradeDecisionWO(order_list, self)


class RandomOrderStrategy(BaseStrategy):
    def __init__(
        self,
        trade_range: Union[Tuple[int, int], TradeRange],  # The range is closed on both left and right.
        sample_ratio: float = 1.0,
        volume_ratio: float = 0.01,
        market: str = "all",
        direction: int = Order.BUY,
        *args,
        **kwargs,
    ):
        """
        Parameters
        ----------
        trade_range : Tuple
            please refer to the `trade_range` parameter of BaseStrategy
        sample_ratio : float
            the ratio of all orders are sampled
        volume_ratio : float
            the volume of the total day
            raito of the total volume of a specific day
        market : str
            stock pool for sampling
        """

        super().__init__(*args, **kwargs)
        self.sample_ratio = sample_ratio
        self.volume_ratio = volume_ratio
        self.market = market
        self.direction = direction
        exch: Exchange = self.common_infra.get("trade_exchange")
        # TODO: this can't be online
        self.volume = D.features(
            D.instruments(market), ["Mean(Ref($volume, 1), 10)"], start_time=exch.start_time, end_time=exch.end_time
        )
        self.volume_df = self.volume.iloc[:, 0].unstack()
        self.trade_range = trade_range

    def generate_trade_decision(self, execute_result=None):
        trade_step = self.trade_calendar.get_trade_step()
        step_time_start, step_time_end = self.trade_calendar.get_step_time(trade_step)

        order_list = []
        if step_time_start in self.volume_df:
            for stock_id, volume in self.volume_df[step_time_start].dropna().sample(frac=self.sample_ratio).items():
                order_list.append(
                    self.common_infra.get("trade_exchange")
                    .get_order_helper()
                    .create(
                        code=stock_id,
                        amount=volume * self.volume_ratio,
                        start_time=step_time_start,
                        end_time=step_time_end,
                        direction=self.direction,
                    )
                )
        return TradeDecisionWO(order_list, self, self.trade_range)


class FileOrderStrategy(BaseStrategy):
    """
    Motivation:
    - This class provides an interface for user to read orders from csv files.
    """

<<<<<<< HEAD
    def __init__(self, file: Union[IO, str, Path, pd.DataFrame], index_range: Tuple[int, int] = None, *args, **kwargs):
=======
    def __init__(self, file: Union[IO, str, Path], trade_range: Union[Tuple[int, int], TradeRange]= None, *args, **kwargs):
>>>>>>> 94b45671
        """

        Parameters
        ----------
        file : Union[IO, str, Path, pd.DataFrame]
            this parameters will specify the info of expected orders

            Here is an example of the content

            1) Amount (**adjusted**) based strategy

                datetime,instrument,amount,direction
                20200102,  SH600519,  1000,     sell
                20200103,  SH600519,  1000,      buy
                20200106,  SH600519,  1000,     sell

        trade_range : Tuple[int, int]
            the intra day time index range of the orders
            the left and right is closed.

            If you want to get the trade_range in intra-day
            - `qlib/utils/time.py:def get_day_min_idx_range` can help you create the index range easier
            # TODO: this is a trade_range level limitation. We'll implement a more detailed limitation later.

        """
        super().__init__(*args, **kwargs)
        if isinstance(file, pd.DataFrame):
            self.order_df = file
        else:
            with get_io_object(file) as f:
                self.order_df = pd.read_csv(f, dtype={"datetime": np.str})

        self.order_df["datetime"] = self.order_df["datetime"].apply(pd.Timestamp)
        self.order_df = self.order_df.set_index(["datetime", "instrument"])

        # make sure the datetime is the first level for fast indexing
        self.order_df = lazy_sort_index(convert_index_format(self.order_df, level="datetime"))
        self.trade_range = trade_range

    def generate_trade_decision(self, execute_result=None) -> TradeDecisionWO:
        """
        Parameters
        ----------
        execute_result :
            execute_result will be ignored in FileOrderStrategy
        """
        oh: OrderHelper = self.common_infra.get("trade_exchange").get_order_helper()
        tc = self.trade_calendar
        step = tc.get_trade_step()
        start, end = tc.get_step_time(step)
        # CONVERSION: the bar is indexed by the time
        try:
            df = self.order_df.loc(axis=0)[start]
        except KeyError:
            return TradeDecisionWO([], self)
        else:
            order_list = []
            for idx, row in df.iterrows():
                order_list.append(
                    oh.create(
                        code=idx,
                        amount=row["amount"],
                        direction=Order.parse_dir(row["direction"]),
                        start_time=start,
                        end_time=end,
                    )
                )
            return TradeDecisionWO(order_list, self, self.trade_range)<|MERGE_RESOLUTION|>--- conflicted
+++ resolved
@@ -687,11 +687,8 @@
     - This class provides an interface for user to read orders from csv files.
     """
 
-<<<<<<< HEAD
-    def __init__(self, file: Union[IO, str, Path, pd.DataFrame], index_range: Tuple[int, int] = None, *args, **kwargs):
-=======
-    def __init__(self, file: Union[IO, str, Path], trade_range: Union[Tuple[int, int], TradeRange]= None, *args, **kwargs):
->>>>>>> 94b45671
+    def __init__(self, file: Union[IO, str, Path, pd.DataFrame],
+                 trade_range: Union[Tuple[int, int], TradeRange]= None, *args, **kwargs):
         """
 
         Parameters
